--- conflicted
+++ resolved
@@ -64,27 +64,17 @@
 -- type mismatch
 CREATE FOREIGN TABLE example_fail (one INT8[], two INT8, three TEXT)
 SERVER parquet_srv
-<<<<<<< HEAD
 OPTIONS (filename '@abs_srcdir@/data/example1.parquet', sorted 'one');
 SELECT one FROM example_fail;
 SELECT two FROM example_fail;
 
 -- sequential multifile reader
 CREATE FOREIGN TABLE example_seq (
-=======
-OPTIONS (filename '@abs_srcdir@/data/example.parquet', sorted 'one');
-SELECT one FROM example2;
-SELECT two FROM example2;
-
--- multiple sorting keys
-CREATE FOREIGN TABLE example_multisort (
->>>>>>> 0cc795d2
     one     INT8,
     two     INT8[],
     three   TEXT,
     four    TIMESTAMP,
     five    DATE,
-<<<<<<< HEAD
     six     BOOL,
     seven   FLOAT8)
 SERVER parquet_srv
@@ -119,11 +109,17 @@
 EXPLAIN (COSTS OFF) SELECT * FROM example_sorted ORDER BY one;
 EXPLAIN (COSTS OFF) SELECT * FROM example_sorted ORDER BY two;
 
-DROP EXTENSION parquet_fdw CASCADE;
-=======
+-- multiple sorting keys
+CREATE FOREIGN TABLE example_multisort (
+    one     INT8,
+    two     INT8[],
+    three   TEXT,
+    four    TIMESTAMP,
+    five    DATE,
     six     BOOL)
 SERVER parquet_srv
-OPTIONS (filename '@abs_srcdir@/data/example.parquet', sorted 'one five');
+OPTIONS (filename '@abs_srcdir@/data/example1.parquet', sorted 'one five');
 EXPLAIN (COSTS OFF) SELECT * FROM example_multisort ORDER BY one, five;
 SELECT * FROM example_multisort ORDER BY one, five;
->>>>>>> 0cc795d2
+
+DROP EXTENSION parquet_fdw CASCADE;