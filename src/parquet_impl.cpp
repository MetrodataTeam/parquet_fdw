/*
 * Parquet processing implementation
 */
// basename comes from string.h on Linux,
// but from libgen.h on other POSIX systems (see man basename)
#ifndef GNU_SOURCE
#include <libgen.h>
#endif

#include <sys/stat.h>
#include <math.h>
#include <list>
#include <set>

#include "arrow/api.h"
#include "arrow/io/api.h"
#include "arrow/array.h"
#include "parquet/arrow/reader.h"
#include "parquet/arrow/schema.h"
#include "parquet/exception.h"
#include "parquet/file_reader.h"
#include "parquet/statistics.h"

#include "heap.hpp"
#include "exec_state.hpp"
#include "reader.hpp"
#include "common.hpp"

extern "C"
{
#include "postgres.h"

#include "access/htup_details.h"
#include "access/parallel.h"
#include "access/sysattr.h"
#include "access/nbtree.h"
#include "access/reloptions.h"
#include "catalog/pg_foreign_table.h"
#include "catalog/pg_type.h"
#include "commands/defrem.h"
#include "commands/explain.h"
#include "executor/spi.h"
#include "executor/tuptable.h"
#include "foreign/foreign.h"
#include "foreign/fdwapi.h"
#include "miscadmin.h"
#include "nodes/execnodes.h"
#include "nodes/nodeFuncs.h"
#include "nodes/makefuncs.h"
#include "optimizer/cost.h"
#include "optimizer/pathnode.h"
#include "optimizer/paths.h"
#include "optimizer/planmain.h"
#include "optimizer/restrictinfo.h"
#include "parser/parse_func.h"
#include "parser/parse_oper.h"
#include "parser/parse_type.h"
#include "utils/builtins.h"
#include "utils/jsonb.h"
#include "utils/lsyscache.h"
#include "utils/memutils.h"
#include "utils/memdebug.h"
#include "utils/regproc.h"
#include "utils/rel.h"
#include "utils/timestamp.h"
#include "utils/typcache.h"

#if PG_VERSION_NUM < 120000
#include "nodes/relation.h"
#include "optimizer/var.h"
#else
#include "access/table.h"
#include "access/relation.h"
#include "optimizer/optimizer.h"
#endif
}


/* from costsize.c */
#define LOG2(x)  (log(x) / 0.693147180559945)

#if PG_VERSION_NUM < 110000
#define PG_GETARG_JSONB_P PG_GETARG_JSONB
#endif


bool enable_multifile;
bool enable_multifile_merge;


static void find_cmp_func(FmgrInfo *finfo, Oid type1, Oid type2);
static void destroy_parquet_state(void *arg);


/*
 * Restriction
 */
struct RowGroupFilter
{
    AttrNumber  attnum;
    Const      *value;
    int         strategy;
};

/*
 * Plain C struct for fdw_state
 */
struct ParquetFdwPlanState
{
    List       *filenames;
    List       *attrs_sorted;
    Bitmapset  *attrs_used;     /* attributes actually used in query */
    bool        use_mmap;
    bool        use_threads;
    int32       max_open_files;
    bool        files_in_order;
    List       *rowgroups;      /* List of Lists (per filename) */
    uint64      ntuples;
    ReaderType  type;
};

/*
 * extract_rowgroup_filters
 *      Build a list of expressions we can use to filter out row groups.
 */
static void
extract_rowgroup_filters(List *scan_clauses,
                         std::list<RowGroupFilter> &filters)
{
    ListCell *lc;

    foreach (lc, scan_clauses)
    {
        TypeCacheEntry *tce;
        Expr       *clause = (Expr *) lfirst(lc);
        OpExpr     *expr;
        Expr       *left, *right;
        int         strategy;
        Const      *c;
        Var        *v;
        Oid         opno;

        if (IsA(clause, RestrictInfo))
            clause = ((RestrictInfo *) clause)->clause;

        if (IsA(clause, OpExpr))
        {
            expr = (OpExpr *) clause;

            /* Only interested in binary opexprs */
            if (list_length(expr->args) != 2)
                continue;

            left = (Expr *) linitial(expr->args);
            right = (Expr *) lsecond(expr->args);

            /*
             * Looking for expressions like "EXPR OP CONST" or "CONST OP EXPR"
             *
             * XXX Currently only Var as expression is supported. Will be
             * extended in future.
             */
            if (IsA(right, Const))
            {
                if (!IsA(left, Var))
                    continue;
                v = (Var *) left;
                c = (Const *) right;
                opno = expr->opno;
            }
            else if (IsA(left, Const))
            {
                /* reverse order (CONST OP VAR) */
                if (!IsA(right, Var))
                    continue;
                v = (Var *) right;
                c = (Const *) left;
                opno = get_commutator(expr->opno);
            }
            else
                continue;

            /* TODO */
            tce = lookup_type_cache(exprType((Node *) left),
                                    TYPECACHE_BTREE_OPFAMILY);
            strategy = get_op_opfamily_strategy(opno, tce->btree_opf);

            /* Not a btree family operator? */
            if (strategy == 0)
                continue;
        }
        else if (IsA(clause, Var))
        {
            /*
             * Trivial expression containing only a single boolean Var. This
             * also covers cases "BOOL_VAR = true"
             * */
            v = (Var *) clause;
            strategy = BTEqualStrategyNumber;
            c = (Const *) makeBoolConst(true, false);
        }
        else if (IsA(clause, BoolExpr))
        {
            /*
             * Similar to previous case but for expressions like "!BOOL_VAR" or
             * "BOOL_VAR = false"
             */
            BoolExpr *boolExpr = (BoolExpr *) clause;

            if (boolExpr->args && list_length(boolExpr->args) != 1)
                continue;

            if (!IsA(linitial(boolExpr->args), Var))
                continue;

            v = (Var *) linitial(boolExpr->args);
            strategy = BTEqualStrategyNumber;
            c = (Const *) makeBoolConst(false, false);
        }
        else
            continue;

        RowGroupFilter f
        {
            .attnum = v->varattno,
            .value = c,
            .strategy = strategy,
        };

        /* potentially inserting elements may throw exceptions */
        bool error = false;
        try {
            filters.push_back(f);
        } catch (std::exception &e) {
            error = true;
        }
        if (error)
            elog(ERROR, "extracting row filters failed");
    }
}

/*
 * row_group_matches_filter
 *      Check if min/max values of the column of the row group match filter.
 */
static bool
row_group_matches_filter(parquet::Statistics *stats,
                         arrow::DataType *arrow_type,
                         RowGroupFilter *filter)
{
    FmgrInfo finfo;
    Datum    val = filter->value->constvalue;
    int      collid = filter->value->constcollid;
    int      strategy = filter->strategy;

    find_cmp_func(&finfo,
                  filter->value->consttype,
                  to_postgres_type(arrow_type->id()));

    switch (filter->strategy)
    {
        case BTLessStrategyNumber:
        case BTLessEqualStrategyNumber:
            {
                Datum   lower;
                int     cmpres;
                bool    satisfies;

                lower = bytes_to_postgres_type(stats->EncodeMin().c_str(),
                                               arrow_type);
                cmpres = FunctionCall2Coll(&finfo, collid, val, lower);

                satisfies =
                    (strategy == BTLessStrategyNumber      && cmpres > 0) ||
                    (strategy == BTLessEqualStrategyNumber && cmpres >= 0);

                if (!satisfies)
                    return false;
                break;
            }

        case BTGreaterStrategyNumber:
        case BTGreaterEqualStrategyNumber:
            {
                Datum   upper;
                int     cmpres;
                bool    satisfies;

                upper = bytes_to_postgres_type(stats->EncodeMax().c_str(),
                                               arrow_type);
                cmpres = FunctionCall2Coll(&finfo, collid, val, upper);

                satisfies =
                    (strategy == BTGreaterStrategyNumber      && cmpres < 0) ||
                    (strategy == BTGreaterEqualStrategyNumber && cmpres <= 0);

                if (!satisfies)
                    return false;
                break;
            }

        case BTEqualStrategyNumber:
            {
                Datum   lower,
                        upper;

                lower = bytes_to_postgres_type(stats->EncodeMin().c_str(),
                                               arrow_type);
                upper = bytes_to_postgres_type(stats->EncodeMax().c_str(),
                                               arrow_type);

                int l = FunctionCall2Coll(&finfo, collid, val, lower);
                int u = FunctionCall2Coll(&finfo, collid, val, upper);

                if (l < 0 || u > 0)
                    return false;
                break;
            }

        default:
            /* should not happen */
            Assert(true);
    }

    return true;
}

typedef enum
{
    PS_START = 0,
    PS_IDENT,
    PS_QUOTE
} ParserState;

/*
 * parse_filenames_list
 *      Parse space separated list of filenames.
 */
static List *
parse_filenames_list(const char *str)
{
    char       *cur = pstrdup(str);
    char       *f = cur;
    ParserState state = PS_START;
    List       *filenames = NIL;

    while (*cur)
    {
        switch (state)
        {
            case PS_START:
                switch (*cur)
                {
                    case ' ':
                        /* just skip */
                        break;
                    case '"':
                        f = cur + 1;
                        state = PS_QUOTE;
                        break;
                    default:
                        /* XXX we should check that *cur is a valid path symbol
                         * but let's skip it for now */
                        state = PS_IDENT;
                        f = cur;
                        break;
                }
                break;
            case PS_IDENT:
                switch (*cur)
                {
                    case ' ':
                        *cur = '\0';
                        filenames = lappend(filenames, makeString(f));
                        state = PS_START;
                        break;
                    default:
                        break;
                }
                break;
            case PS_QUOTE:
                switch (*cur)
                {
                    case '"':
                        *cur = '\0';
                        filenames = lappend(filenames, makeString(f));
                        state = PS_START;
                        break;
                    default:
                        break;
                }
                break;
            default:
                elog(ERROR, "parquet_fdw: unknown parse state");
        }
        cur++;
    }
    filenames = lappend(filenames, makeString(f));

    return filenames;
}

/*
 * extract_rowgroups_list
 *      Analyze query predicates and using min/max statistics determine which
 *      row groups satisfy clauses. Store resulting row group list to
 *      fdw_private.
 */
List *
extract_rowgroups_list(const char *filename,
                       TupleDesc tupleDesc,
                       std::list<RowGroupFilter> &filters,
                       uint64 *ntuples) noexcept
{
    std::unique_ptr<parquet::arrow::FileReader> reader;
    arrow::Status   status;
    List           *rowgroups = NIL;
    std::string     error;

    /* Open parquet file to read meta information */
    try
    {
        status = parquet::arrow::FileReader::Make(
                arrow::default_memory_pool(),
                parquet::ParquetFileReader::OpenFile(filename, false),
                &reader);

        if (!status.ok())
            throw Error("failed to open Parquet file %s", status.message().c_str());

        auto meta = reader->parquet_reader()->metadata();
        parquet::ArrowReaderProperties  props;
        parquet::arrow::SchemaManifest  manifest;

        status = parquet::arrow::SchemaManifest::Make(meta->schema(), nullptr,
                                                      props, &manifest);
        if (!status.ok())
            throw Error("error creating arrow schema");

        /* Check each row group whether it matches the filters */
        for (int r = 0; r < reader->num_row_groups(); r++)
        {
            bool match = true;
            auto rowgroup = meta->RowGroup(r);

            /* Skip empty rowgroups */
            if (!rowgroup->num_rows())
                continue;

            for (auto &filter : filters)
            {
                AttrNumber      attnum;
                const char     *attname;

                attnum = filter.attnum - 1;
                attname = NameStr(TupleDescAttr(tupleDesc, attnum)->attname);

                /*
                 * Search for the column with the same name as filtered attribute
                 */
                for (auto &schema_field : manifest.schema_fields)
                {
                    MemoryContext   ccxt = CurrentMemoryContext;
                    bool            error = false;
                    char            errstr[ERROR_STR_LEN];
                    auto           &field = schema_field.field;

                    /* Skip complex objects (lists, maps) */
                    if (schema_field.column_index == -1)
                        continue;

                    if (strcmp(attname, schema_field.field->name().c_str()) != 0)
                        continue;

                    /* Found it! */
                    std::shared_ptr<parquet::Statistics>  stats;
                    auto column = rowgroup->ColumnChunk(schema_field.column_index);
                    stats = column->statistics();

                    PG_TRY();
                    {
                        /*
                         * If at least one filter doesn't match rowgroup exclude
                         * the current row group and proceed with the next one.
                         */
                        if (stats && !row_group_matches_filter(stats.get(),
                                                               field->type().get(),
                                                               &filter))
                        {
                            match = false;
                            elog(DEBUG1, "parquet_fdw: skip rowgroup %d", r + 1);
                        }
                    }
                    PG_CATCH();
                    {
                        ErrorData *errdata;

                        MemoryContextSwitchTo(ccxt);
                        error = true;
                        errdata = CopyErrorData();
                        FlushErrorState();

                        strncpy(errstr, errdata->message, ERROR_STR_LEN - 1);
                        FreeErrorData(errdata);
                    }
                    PG_END_TRY();
                    if (error)
                        throw Error("row group filter match failed: %s", errstr);
                    break;
                }  /* loop over columns */

                if (!match)
                    break;

            }  /* loop over filters */

            /* All the filters match this rowgroup */
            if (match)
            {
                /* TODO: PG_TRY */
                rowgroups = lappend_int(rowgroups, r);
                *ntuples += rowgroup->num_rows();
            }
        }  /* loop over rowgroups */
    }
    catch(const std::exception& e) {
        error = e.what();
    }
    if (!error.empty()) {
        elog(ERROR,
             "parquet_fdw: failed to exctract row groups from Parquet file: %s",
             error.c_str());
    }

    return rowgroups;
}

struct FieldInfo
{
    char    name[NAMEDATALEN];
    Oid     oid;
};

/*
 * extract_parquet_fields
 *      Read parquet file and return a list of its fields
 */
static List *
extract_parquet_fields(const char *path) noexcept
{
    List           *res = NIL;
    std::string     error;

    try
    {
        std::unique_ptr<parquet::arrow::FileReader> reader;
        parquet::ArrowReaderProperties props;
        parquet::arrow::SchemaManifest manifest;
        arrow::Status   status;
        FieldInfo      *fields;

        status = parquet::arrow::FileReader::Make(
                    arrow::default_memory_pool(),
                    parquet::ParquetFileReader::OpenFile(path, false),
                    &reader);
        if (!status.ok())
            throw Error("failed to open Parquet file %s",
                                 status.message().c_str());

        auto p_schema = reader->parquet_reader()->metadata()->schema();
        if (!parquet::arrow::SchemaManifest::Make(p_schema, nullptr, props, &manifest).ok())
            throw std::runtime_error("error creating arrow schema");

        fields = (FieldInfo *) exc_palloc(
                sizeof(FieldInfo) * manifest.schema_fields.size());

        for (auto &schema_field : manifest.schema_fields)
        {
            auto   &field = schema_field.field;
            auto   &type = field->type();
            Oid     pg_type;

            switch (type->id())
            {
                case arrow::Type::LIST:
                {
                    arrow::Type::type subtype_id;
                    Oid     pg_subtype;
                    bool    error = false;

                    if (type->children().size() != 1)
                        throw std::runtime_error("lists of structs are not supported");

                    subtype_id = get_arrow_list_elem_type(type.get());
                    pg_subtype = to_postgres_type(subtype_id);

                    /* This sucks I know... */
                    PG_TRY();
                    {
                        pg_type = get_array_type(pg_subtype);
                    }
                    PG_CATCH();
                    {
                        error = true;
                    }
                    PG_END_TRY();

                    if (error)
                        throw std::runtime_error("failed to get the type of array elements");
                    break;
                }
                case arrow::Type::MAP:
                    pg_type = JSONBOID;
                    break;
                default:
                    pg_type = to_postgres_type(type->id());
            }

            if (pg_type != InvalidOid)
            {
                if (field->name().length() > 63)
                    throw Error("field name '%s' in '%s' is too long",
                                field->name().c_str(), path);

                memcpy(fields->name, field->name().c_str(), field->name().length() + 1);
                fields->oid = pg_type;
                res = lappend(res, fields++);
            }
            else
            {
                throw Error("cannot convert field '%s' of type '%s' in %s",
                            field->name().c_str(), type->name().c_str(), path);
            }
        }
    }
    catch (std::exception &e)
    {
        error = e.what();
    }
    if (!error.empty())
        elog(ERROR, "parquet_fdw: %s", error.c_str());

    return res;
}

/*
 * create_foreign_table_query
 *      Produce a query text for creating a new foreign table.
 */
char *
create_foreign_table_query(const char *tablename,
                           const char *schemaname,
                           const char *servername,
                           char **paths, int npaths,
                           List *fields, List *options)
{
    StringInfoData  str;
    ListCell       *lc;

    initStringInfo(&str);
    appendStringInfo(&str, "CREATE FOREIGN TABLE ");

    /* append table name */
    if (schemaname)
        appendStringInfo(&str, "%s.%s (",
                         schemaname, quote_identifier(tablename));
    else
        appendStringInfo(&str, "%s (", quote_identifier(tablename));

    /* append columns */
    bool is_first = true;
    foreach (lc, fields)
    {
        FieldInfo  *field = (FieldInfo *) lfirst(lc);
        char       *name = field->name;
        Oid         pg_type = field->oid;
        const char *type_name = format_type_be(pg_type);

        if (!is_first)
            appendStringInfo(&str, ", %s %s", name, type_name);
        else
        {
            appendStringInfo(&str, "%s %s", name, type_name);
            is_first = false;
        }
    }
    appendStringInfo(&str, ") SERVER %s ", servername);
    appendStringInfo(&str, "OPTIONS (filename '");

    /* list paths */
    is_first = true;
    for (int i = 0; i < npaths; ++i)
    {
        if (!is_first)
            appendStringInfoChar(&str, ' ');
        else
            is_first = false;

        appendStringInfoString(&str, paths[i]);
    }
    appendStringInfoChar(&str, '\'');

    /* list options */
    foreach(lc, options)
    {
        DefElem *def = (DefElem *) lfirst(lc);

        appendStringInfo(&str, ", %s '%s'", def->defname, defGetString(def));
    }

    appendStringInfo(&str, ")");

    return str.data;
}

static void
destroy_parquet_state(void *arg)
{
    ParquetFdwExecutionState *festate = (ParquetFdwExecutionState *) arg;

    if (festate)
        delete festate;
}

/*
 * C interface functions
 */

static List *
parse_attributes_list(char *start, Oid relid)
{
    List      *attrs = NIL;
    char      *token;
    const char *delim = " ";
    AttrNumber attnum;

    while ((token = strtok(start, delim)) != NULL)
    {
        if ((attnum = get_attnum(relid, token)) == InvalidAttrNumber)
            elog(ERROR, "paruqet_fdw: invalid attribute name '%s'", token);
        attrs = lappend_int(attrs, attnum);
        start = NULL;
    }

    return attrs;
}

/*
 * OidFunctionCall1NullableArg
 *      Practically a copy-paste from FunctionCall1Coll with added capability
 *      of passing a NULL argument.
 */
static Datum
OidFunctionCall1NullableArg(Oid functionId, Datum arg, bool argisnull)
{
#if PG_VERSION_NUM < 120000
    FunctionCallInfoData    _fcinfo;
    FunctionCallInfoData    *fcinfo = &_fcinfo;
#else
	LOCAL_FCINFO(fcinfo, 1);
#endif
    FmgrInfo    flinfo;
    Datum		result;

    fmgr_info(functionId, &flinfo);
    InitFunctionCallInfoData(*fcinfo, &flinfo, 1, InvalidOid, NULL, NULL);

#if PG_VERSION_NUM < 120000
    fcinfo->arg[0] = arg;
    fcinfo->argnull[0] = false;
#else
    fcinfo->args[0].value = arg;
    fcinfo->args[0].isnull = argisnull;
#endif

    result = FunctionCallInvoke(fcinfo);

    /* Check for null result, since caller is clearly not expecting one */
    if (fcinfo->isnull)
        elog(ERROR, "function %u returned NULL", flinfo.fn_oid);

    return result;
}

static List *
get_filenames_from_userfunc(const char *funcname, const char *funcarg)
{
    Jsonb      *j = NULL;
    Oid         funcid;
    List       *f = stringToQualifiedNameList(funcname);
    Datum       filenames;
    Oid         jsonboid = JSONBOID;
    Datum      *values;
    bool       *nulls;
    int         num;
    List       *res = NIL;
    ArrayType  *arr;

    if (funcarg)
        j = DatumGetJsonbP(DirectFunctionCall1(jsonb_in, CStringGetDatum(funcarg)));

    funcid = LookupFuncName(f, 1, &jsonboid, false);
    filenames = OidFunctionCall1NullableArg(funcid, (Datum) j, funcarg == NULL);

    arr = DatumGetArrayTypeP(filenames);
    if (ARR_ELEMTYPE(arr) != TEXTOID)
        elog(ERROR, "function returned an array with non-TEXT element type");

    deconstruct_array(arr, TEXTOID, -1, false, 'i', &values, &nulls, &num);

    if (num == 0)
    {
        elog(WARNING,
             "'%s' function returned an empty array; foreign table wasn't created",
             get_func_name(funcid));
        return NIL;
    }

    for (int i = 0; i < num; ++i)
    {
        if (nulls[i])
            elog(ERROR, "user function returned an array containing NULL value(s)");
        res = lappend(res, makeString(TextDatumGetCString(values[i])));
    }

    return res;
}

static void
get_table_options(Oid relid, ParquetFdwPlanState *fdw_private)
{
	ForeignTable *table;
    ListCell     *lc;
    char         *funcname = NULL;
    char         *funcarg = NULL;

    fdw_private->use_mmap = false;
    fdw_private->use_threads = false;
    fdw_private->max_open_files = 0;
    fdw_private->files_in_order = false;
    table = GetForeignTable(relid);

    foreach(lc, table->options)
    {
		DefElem    *def = (DefElem *) lfirst(lc);

        if (strcmp(def->defname, "filename") == 0)
        {
            fdw_private->filenames = parse_filenames_list(defGetString(def));
        }
        else if (strcmp(def->defname, "files_func") == 0)
        {
            funcname = defGetString(def);
        }
        else if (strcmp(def->defname, "files_func_arg") == 0)
        {
            funcarg = defGetString(def);
        }
        else if (strcmp(def->defname, "sorted") == 0)
        {
            fdw_private->attrs_sorted =
                parse_attributes_list(defGetString(def), relid);
        }
        else if (strcmp(def->defname, "use_mmap") == 0)
        {
            fdw_private->use_mmap = defGetBoolean(def);
        }
        else if (strcmp(def->defname, "use_threads") == 0)
        {
            fdw_private->use_threads = defGetBoolean(def);
        }
        else if (strcmp(def->defname, "max_open_files") == 0)
        {
            /* check that int value is valid */
            fdw_private->max_open_files = pg_atoi(defGetString(def), sizeof(int32), '\0');
        }
        else if (strcmp(def->defname, "files_in_order") == 0)
        {
            fdw_private->files_in_order = defGetBoolean(def);
        }
        else
            elog(ERROR, "unknown option '%s'", def->defname);
    }

    if (funcname)
        fdw_private->filenames = get_filenames_from_userfunc(funcname, funcarg);
}

extern "C" void
parquetGetForeignRelSize(PlannerInfo * /* root */,
                         RelOptInfo *baserel,
                         Oid foreigntableid)
{
    ParquetFdwPlanState *fdw_private;

    fdw_private = (ParquetFdwPlanState *) palloc0(sizeof(ParquetFdwPlanState));
    get_table_options(foreigntableid, fdw_private);
    
    baserel->fdw_private = fdw_private;
}

static void
estimate_costs(PlannerInfo *root, RelOptInfo *baserel, Cost *startup_cost,
               Cost *run_cost, Cost *total_cost)
{
    auto    fdw_private = (ParquetFdwPlanState *) baserel->fdw_private;
    double  ntuples;

    /* Use statistics if we have it */
    if (baserel->tuples)
    {
        ntuples = baserel->tuples *
            clauselist_selectivity(root,
                                   baserel->baserestrictinfo,
                                   0,
                                   JOIN_INNER,
                                   NULL);

    }
    else
    {
        /*
         * If there is no statistics then use estimate based on rows number
         * in the selected row groups.
         */
        ntuples = fdw_private->ntuples;
    }

    /*
     * Here we assume that parquet tuple cost is the same as regular tuple cost
     * even though this is probably not true in many cases. Maybe we'll come up
     * with a smarter idea later.
     */
    *run_cost = ntuples * cpu_tuple_cost;
	*startup_cost = baserel->baserestrictcost.startup;
	*total_cost = *startup_cost + *run_cost;

    baserel->rows = ntuples;
}

static void
extract_used_attributes(RelOptInfo *baserel)
{
    ParquetFdwPlanState *fdw_private = (ParquetFdwPlanState *) baserel->fdw_private;
    ListCell *lc;

    pull_varattnos((Node *) baserel->reltarget->exprs,
                   baserel->relid,
                   &fdw_private->attrs_used);

    foreach(lc, baserel->baserestrictinfo)
    {
        RestrictInfo *rinfo = (RestrictInfo *) lfirst(lc);

        pull_varattnos((Node *) rinfo->clause,
                       baserel->relid,
                       &fdw_private->attrs_used);
    }

    if (bms_is_empty(fdw_private->attrs_used))
    {
        bms_free(fdw_private->attrs_used);
        fdw_private->attrs_used = bms_make_singleton(1 - FirstLowInvalidHeapAttributeNumber);
    }
}

/*
 * cost_merge
 *      Calculate the cost of merging nfiles files. The entire logic is stolen
 *      from cost_gather_merge().
 */
static void
cost_merge(Path *path, uint32 nfiles, Cost input_startup_cost,
           Cost input_total_cost, double rows)
{
    Cost		startup_cost = 0;
    Cost		run_cost = 0;
    Cost		comparison_cost;
    double		N;
    double		logN;

    N = nfiles;
    logN = LOG2(N);

    /* Assumed cost per tuple comparison */
    comparison_cost = 2.0 * cpu_operator_cost;

    /* Heap creation cost */
    startup_cost += comparison_cost * N * logN;

    /* Per-tuple heap maintenance cost */
    run_cost += rows * comparison_cost * logN;

    /* small cost for heap management, like cost_merge_append */
    run_cost += cpu_operator_cost * rows;

    path->startup_cost = startup_cost + input_startup_cost;
    path->total_cost = (startup_cost + run_cost + input_total_cost);
}

extern "C" void
parquetGetForeignPaths(PlannerInfo *root,
                       RelOptInfo *baserel,
                       Oid /* foreigntableid */)
{
	ParquetFdwPlanState *fdw_private;
    Path       *foreign_path;
	Cost		startup_cost;
	Cost		total_cost;
    Cost        run_cost;
    bool        is_sorted, is_multi;
    List       *pathkeys = NIL;
    RangeTblEntry  *rte;
    Relation        rel;
    TupleDesc       tupleDesc;
    std::list<RowGroupFilter> filters;
    List       *filenames_orig;
    ListCell       *lc;

    fdw_private = (ParquetFdwPlanState *) baserel->fdw_private;

    /* Analyze query clauses and extract ones that can be of interest to us*/
    extract_rowgroup_filters(baserel->baserestrictinfo, filters);

    rte = root->simple_rte_array[baserel->relid];
#if PG_VERSION_NUM < 120000
    rel = heap_open(rte->relid, AccessShareLock);
#else
    rel = table_open(rte->relid, AccessShareLock);
#endif
    tupleDesc = RelationGetDescr(rel);

    /*
     * Extract list of row groups that match query clauses. Also calculate
     * approximate number of rows in result set based on total number of tuples
     * in those row groups. It isn't very precise but it is best we got.
     */
    filenames_orig = fdw_private->filenames;
    fdw_private->filenames = NIL;
    foreach (lc, filenames_orig)
    {
        char *filename = strVal((Value *) lfirst(lc));
        List *rowgroups = extract_rowgroups_list(filename, tupleDesc,
                                                 filters, &fdw_private->ntuples);

        if (rowgroups)
        {
            fdw_private->rowgroups = lappend(fdw_private->rowgroups, rowgroups);
            fdw_private->filenames = lappend(fdw_private->filenames, lfirst(lc));
        }
    }
#if PG_VERSION_NUM < 120000
    heap_close(rel, AccessShareLock);
#else
    table_close(rel, AccessShareLock);
#endif
    list_free(filenames_orig);

    estimate_costs(root, baserel, &startup_cost, &run_cost, &total_cost);

    /* Collect used attributes to reduce number of read columns during scan */
    extract_used_attributes(baserel);

    is_sorted = fdw_private->attrs_sorted != NIL;
    is_multi = list_length(fdw_private->filenames) > 1;
    fdw_private->type = is_multi ? RT_MULTI :
        (list_length(fdw_private->filenames) == 0 ? RT_TRIVIAL : RT_SINGLE);

    /* Build pathkeys based on attrs_sorted */
    foreach (lc, fdw_private->attrs_sorted)
    {
        Oid         relid = root->simple_rte_array[baserel->relid]->relid;
        int         attnum = lfirst_int(lc);
        Oid         typid,
                    collid;
        int32       typmod;
        Oid         sort_op;
        Var        *var;
        List       *attr_pathkey;

        /* Build an expression (simple var) */
        get_atttypetypmodcoll(relid, attnum, &typid, &typmod, &collid);
        var = makeVar(baserel->relid, attnum, typid, typmod, collid, 0);

        /* Lookup sorting operator for the attribute type */
        get_sort_group_operators(typid,
                                 true, false, false,
                                 &sort_op, NULL, NULL,
                                 NULL);

        attr_pathkey = build_expression_pathkey(root, (Expr *) var, NULL,
                                                sort_op, baserel->relids,
                                                true);
        pathkeys = list_concat(pathkeys, attr_pathkey);
    }

	foreign_path = (Path *) create_foreignscan_path(root, baserel,
                                                    NULL,	/* default pathtarget */
                                                    baserel->rows,
                                                    startup_cost,
                                                    total_cost,
                                                    NULL,   /* no pathkeys */
                                                    NULL,	/* no outer rel either */
                                                    NULL,	/* no extra plan */
                                                    (List *) fdw_private);
	add_path(baserel, (Path *) foreign_path);

    if (fdw_private->type == RT_TRIVIAL)
        return;

    /* Create a separate path with pathkeys for sorted parquet files. */
    if (is_sorted)
    {
        Path                   *path;
        ParquetFdwPlanState    *private_sort;

        private_sort = (ParquetFdwPlanState *) palloc(sizeof(ParquetFdwPlanState));
        memcpy(private_sort, fdw_private, sizeof(ParquetFdwPlanState));

        path = (Path *) create_foreignscan_path(root, baserel,
                                                NULL,	/* default pathtarget */
                                                baserel->rows,
                                                startup_cost,
                                                total_cost,
                                                pathkeys,
                                                NULL,	/* no outer rel either */
                                                NULL,	/* no extra plan */
                                                (List *) private_sort);

        /* For multifile case calculate the cost of merging files */
        if (is_multi)
        {
            private_sort->type = private_sort->max_open_files > 0 ?
                RT_CACHING_MULTI_MERGE : RT_MULTI_MERGE;

            cost_merge((Path *) path, list_length(private_sort->filenames),
                       startup_cost, total_cost, baserel->rows);

            if (!enable_multifile_merge)
                path->total_cost += disable_cost;
        }
        add_path(baserel, path);
    }

<<<<<<< HEAD
	foreign_path = (Path *) create_foreignscan_path(root, baserel,
                                                    NULL,	/* default pathtarget */
                                                    baserel->rows,
                                                    startup_cost,
                                                    total_cost,
                                                    NULL,   /* no pathkeys */
                                                    NULL,	/* no outer rel either */
                                                    NULL,	/* no extra plan */
                                                    (List *) fdw_private);
    if (!enable_multifile && is_multi)
        foreign_path->total_cost += disable_cost;

    add_path(baserel, foreign_path);

    /* Parallel paths */
=======
>>>>>>> 2a13f76f
    if (baserel->consider_parallel > 0)
    {
        ParquetFdwPlanState *private_parallel;
        bool use_pathkeys = false;

        private_parallel = (ParquetFdwPlanState *) palloc(sizeof(ParquetFdwPlanState));
        memcpy(private_parallel, fdw_private, sizeof(ParquetFdwPlanState));
        private_parallel->type = is_multi ? RT_MULTI : RT_SINGLE;

        /* For mutifile reader only use pathkeys when files are in order */
        use_pathkeys = is_sorted && (!is_multi || (is_multi && fdw_private->files_in_order));

        Path *path = (Path *)
                 create_foreignscan_path(root, baserel,
                                         NULL,	/* default pathtarget */
                                         baserel->rows,
                                         startup_cost,
                                         total_cost,
                                         use_pathkeys ? pathkeys : NULL,
                                         NULL,	/* no outer rel either */
                                         NULL,	/* no extra plan */
                                         (List *) private_parallel);

        int num_workers = max_parallel_workers_per_gather;

        path->rows = fdw_private->ntuples / (num_workers + 1);
        path->total_cost       = startup_cost + run_cost / (num_workers + 1);
        path->parallel_workers = num_workers;
        path->parallel_aware   = true;
        path->parallel_safe    = true;

        if (!enable_multifile)
            path->total_cost += disable_cost;

        add_partial_path(baserel, path);

        /* Multifile Merge parallel path */
        if (is_multi && is_sorted)
        {
            ParquetFdwPlanState *private_parallel_merge;

            private_parallel_merge = (ParquetFdwPlanState *) palloc(sizeof(ParquetFdwPlanState));
            memcpy(private_parallel_merge, fdw_private, sizeof(ParquetFdwPlanState));

            private_parallel_merge->type = private_parallel_merge->max_open_files > 0 ?
                RT_CACHING_MULTI_MERGE : RT_MULTI_MERGE;

            Path *path = (Path *)
                     create_foreignscan_path(root, baserel,
                                             NULL,	/* default pathtarget */
                                             baserel->rows,
                                             startup_cost,
                                             total_cost,
                                             pathkeys,
                                             NULL,	/* no outer rel either */
                                             NULL,	/* no extra plan */
                                             (List *) private_parallel_merge);

            int num_workers = max_parallel_workers_per_gather;

            cost_merge(path, list_length(private_parallel_merge->filenames),
                       startup_cost, total_cost, fdw_private->ntuples);

            path->rows = fdw_private->ntuples / (num_workers + 1);
            path->total_cost = path->startup_cost + path->total_cost / (num_workers + 1);
            path->parallel_workers = num_workers;
            path->parallel_aware   = true;
            path->parallel_safe    = true;

            if (!enable_multifile_merge)
                path->total_cost += disable_cost;

            add_partial_path(baserel, path);
        }
    }
}

extern "C" ForeignScan *
parquetGetForeignPlan(PlannerInfo * /* root */,
                      RelOptInfo *baserel,
                      Oid /* foreigntableid */,
                      ForeignPath *best_path,
                      List *tlist,
                      List *scan_clauses,
                      Plan *outer_plan)
{
    ParquetFdwPlanState *fdw_private = (ParquetFdwPlanState *) best_path->fdw_private;
	Index		scan_relid = baserel->relid;
    List       *attrs_used = NIL;
    List       *attrs_sorted = NIL;
    AttrNumber  attr;
    List       *params = NIL;
    ListCell   *lc;

	/*
	 * We have no native ability to evaluate restriction clauses, so we just
	 * put all the scan_clauses into the plan node's qual list for the
	 * executor to check.  So all we have to do here is strip RestrictInfo
	 * nodes from the clauses and ignore pseudoconstants (which will be
	 * handled elsewhere).
	 */
	scan_clauses = extract_actual_clauses(scan_clauses, false);

    /*
     * We can't just pass arbitrary structure into make_foreignscan() because
     * in some cases (i.e. plan caching) postgres may want to make a copy of
     * the plan and it can only make copy of something it knows of, namely
     * Nodes. So we need to convert everything in nodes and store it in a List.
     */
    attr = -1;
    while ((attr = bms_next_member(fdw_private->attrs_used, attr)) >= 0)
        attrs_used = lappend_int(attrs_used, attr);

    foreach (lc, fdw_private->attrs_sorted)
        attrs_sorted = lappend_int(attrs_sorted, lfirst_int(lc));

    /* Packing all the data needed by executor into the list */
    params = lappend(params, fdw_private->filenames);
    params = lappend(params, attrs_used);
    params = lappend(params, attrs_sorted);
    params = lappend(params, makeInteger(fdw_private->use_mmap));
    params = lappend(params, makeInteger(fdw_private->use_threads));
    params = lappend(params, makeInteger(fdw_private->type));
    params = lappend(params, makeInteger(fdw_private->max_open_files));
    params = lappend(params, fdw_private->rowgroups);

	/* Create the ForeignScan node */
	return make_foreignscan(tlist,
							scan_clauses,
							scan_relid,
							NIL,	/* no expressions to evaluate */
							params,
							NIL,	/* no custom tlist */
							NIL,	/* no remote quals */
							outer_plan);
}

extern "C" void
parquetBeginForeignScan(ForeignScanState *node, int /* eflags */)
{
    ParquetFdwExecutionState   *festate;
    MemoryContextCallback      *callback;
    MemoryContext   reader_cxt;
	ForeignScan    *plan = (ForeignScan *) node->ss.ps.plan;
	EState         *estate = node->ss.ps.state;
    List           *fdw_private = plan->fdw_private;
    List           *attrs_list;
    List           *rowgroups_list = NIL;
    ListCell       *lc, *lc2;
    List           *filenames = NIL;
    std::set<int>   attrs_used;
    List           *attrs_sorted = NIL;
    bool            use_mmap = false;
    bool            use_threads = false;
    int             i = 0;
    ReaderType      reader_type = RT_SINGLE;
    int             max_open_files = 0;
    std::string     error;

    /* Unwrap fdw_private */
    foreach (lc, fdw_private)
    {
        switch(i)
        {
            case 0:
                filenames = (List *) lfirst(lc);
                break;
            case 1:
                attrs_list = (List *) lfirst(lc);
                foreach (lc2, attrs_list)
                    attrs_used.insert(lfirst_int(lc2));
                break;
            case 2:
                attrs_sorted = (List *) lfirst(lc);
                break;
            case 3:
                use_mmap = (bool) intVal((Value *) lfirst(lc));
                break;
            case 4:
                use_threads = (bool) intVal((Value *) lfirst(lc));
                break;
            case 5:
                reader_type = (ReaderType) intVal((Value *) lfirst(lc));
                break;
            case 6:
                max_open_files = intVal((Value *) lfirst(lc));
                break;
            case 7:
                rowgroups_list = (List *) lfirst(lc);
                break;
        }
        ++i;
    }

    MemoryContext   cxt = estate->es_query_cxt;
    TupleTableSlot *slot = node->ss.ss_ScanTupleSlot;
    TupleDesc       tupleDesc = slot->tts_tupleDescriptor;

    reader_cxt = AllocSetContextCreate(cxt,
                                       "parquet_fdw tuple data",
                                       ALLOCSET_DEFAULT_SIZES);

    std::list<SortSupportData> sort_keys;
    foreach (lc, attrs_sorted)
    {
        SortSupportData sort_key;
        int     attr = lfirst_int(lc);
        Oid     typid;
        int     typmod;
        Oid     collid;
        Oid     relid = RelationGetRelid(node->ss.ss_currentRelation);
        Oid     sort_op;

        memset(&sort_key, 0, sizeof(SortSupportData));

        get_atttypetypmodcoll(relid, attr, &typid, &typmod, &collid);

        sort_key.ssup_cxt = reader_cxt;
        sort_key.ssup_collation = collid;
        sort_key.ssup_nulls_first = true;
        sort_key.ssup_attno = attr;
        sort_key.abbreviate = false;

        get_sort_group_operators(typid,
                                 true, false, false,
                                 &sort_op, NULL, NULL,
                                 NULL);

        PrepareSortSupportFromOrderingOp(sort_op, &sort_key);

        try {
            sort_keys.push_back(sort_key);
        } catch (std::exception &e) {
            error = e.what();
        }
        if (!error.empty())
            elog(ERROR, "parquet_fdw: scan initialization failed: %s", error.c_str());
    }

    try
    {
        festate = create_parquet_execution_state(reader_type, reader_cxt, tupleDesc,
                                                 attrs_used, sort_keys,
                                                 use_threads, use_mmap,
                                                 max_open_files);

        forboth (lc, filenames, lc2, rowgroups_list)
        {
            char *filename = strVal((Value *) lfirst(lc));
            List *rowgroups = (List *) lfirst(lc2);

            festate->add_file(filename, rowgroups);
        }
    }
    catch(std::exception &e)
    {
        error = e.what();
    }
    if (!error.empty())
        elog(ERROR, "parquet_fdw: %s", error.c_str());

    /*
     * Enable automatic execution state destruction by using memory context
     * callback
     */
    callback = (MemoryContextCallback *) palloc(sizeof(MemoryContextCallback));
    callback->func = destroy_parquet_state;
    callback->arg = (void *) festate;
    MemoryContextRegisterResetCallback(reader_cxt, callback);

    node->fdw_state = festate;
}

/*
 * find_cmp_func
 *      Find comparison function for two given types.
 */
static void
find_cmp_func(FmgrInfo *finfo, Oid type1, Oid type2)
{
    Oid cmp_proc_oid;
    TypeCacheEntry *tce_1, *tce_2;

    tce_1 = lookup_type_cache(type1, TYPECACHE_BTREE_OPFAMILY);
    tce_2 = lookup_type_cache(type2, TYPECACHE_BTREE_OPFAMILY);

    cmp_proc_oid = get_opfamily_proc(tce_1->btree_opf,
                                     tce_1->btree_opintype,
                                     tce_2->btree_opintype,
                                     BTORDER_PROC);
    fmgr_info(cmp_proc_oid, finfo);
}

extern "C" TupleTableSlot *
parquetIterateForeignScan(ForeignScanState *node)
{
    ParquetFdwExecutionState   *festate = (ParquetFdwExecutionState *) node->fdw_state;
	TupleTableSlot             *slot = node->ss.ss_ScanTupleSlot;
    std::string                 error;

	ExecClearTuple(slot);
    try
    {
        festate->next(slot);
    }
    catch (std::exception &e)
    {
        error = e.what();
    }
    if (!error.empty())
        elog(ERROR, "parquet_fdw: %s", error.c_str());

    return slot;
}

extern "C" void
parquetEndForeignScan(ForeignScanState * /* node */)
{
    /*
     * Destruction of execution state is done by memory context callback. See
     * destroy_parquet_state()
     */
}

extern "C" void
parquetReScanForeignScan(ForeignScanState *node)
{
    ParquetFdwExecutionState   *festate = (ParquetFdwExecutionState *) node->fdw_state;

    festate->rescan();
}

static int
parquetAcquireSampleRowsFunc(Relation relation, int /* elevel */,
                             HeapTuple *rows, int targrows,
                             double *totalrows,
                             double *totaldeadrows)
{
    ParquetFdwExecutionState   *festate;
    ParquetFdwPlanState         fdw_private;
    MemoryContext               reader_cxt;
    TupleDesc       tupleDesc = RelationGetDescr(relation);
    TupleTableSlot *slot;
    std::set<int>   attrs_used;
    int             cnt = 0;
    uint64          num_rows = 0;
    ListCell       *lc;
    std::string     error;

    get_table_options(RelationGetRelid(relation), &fdw_private);

    for (int i = 0; i < tupleDesc->natts; ++i)
        attrs_used.insert(i + 1 - FirstLowInvalidHeapAttributeNumber);

    reader_cxt = AllocSetContextCreate(CurrentMemoryContext,
                                       "parquet_fdw tuple data",
                                       ALLOCSET_DEFAULT_SIZES);
    festate = create_parquet_execution_state(RT_MULTI, reader_cxt, tupleDesc,
                                             attrs_used, std::list<SortSupportData>(),
                                             fdw_private.use_threads,
                                             false, 0);

    foreach (lc, fdw_private.filenames)
    {
        char *filename = strVal((Value *) lfirst(lc));

        try
        {
            std::unique_ptr<parquet::arrow::FileReader> reader;
            arrow::Status   status;
            List           *rowgroups = NIL;

            status = parquet::arrow::FileReader::Make(
                        arrow::default_memory_pool(),
                        parquet::ParquetFileReader::OpenFile(filename, false),
                        &reader);
            if (!status.ok())
                throw Error("failed to open Parquet file: %s",
                                     status.message().c_str());
            auto meta = reader->parquet_reader()->metadata();
            num_rows += meta->num_rows();

            /* We need to scan all rowgroups */
            for (int i = 0; i < meta->num_row_groups(); ++i)
                rowgroups = lappend_int(rowgroups, i);
            festate->add_file(filename, rowgroups);
        }
        catch(const std::exception &e)
        {
            error = e.what();
        }
        if (!error.empty())
            elog(ERROR, "parquet_fdw: %s", error.c_str());
    }

    PG_TRY();
    {
        uint64  row = 0;
        int     ratio = num_rows / targrows;

        /* Set ratio to at least 1 to avoid devision by zero issue */
        ratio = ratio < 1 ? 1 : ratio;


#if PG_VERSION_NUM < 120000
        slot = MakeSingleTupleTableSlot(tupleDesc);
#else
        slot = MakeSingleTupleTableSlot(tupleDesc, &TTSOpsHeapTuple);
#endif

        while (true)
        {
            CHECK_FOR_INTERRUPTS();

            if (cnt >= targrows)
                break;

            bool fake = (row % ratio) != 0;
            ExecClearTuple(slot);
            try {
                if (!festate->next(slot, fake))
                    break;
            } catch(std::exception &e) {
                error = e.what();
            }
            if (!error.empty())
                elog(ERROR, "parquet_fdw: %s", error.c_str());

            if (!fake)
            {
                rows[cnt++] = heap_form_tuple(tupleDesc,
                                              slot->tts_values,
                                              slot->tts_isnull);
            }

            row++;
        }

        *totalrows = num_rows;
        *totaldeadrows = 0;

        ExecDropSingleTupleTableSlot(slot);
    }
    PG_CATCH();
    {
        elog(LOG, "Cancelled");
        delete festate;
        PG_RE_THROW();
    }
    PG_END_TRY();

    delete festate;

    return cnt - 1;
}

extern "C" bool
parquetAnalyzeForeignTable(Relation /* relation */,
                           AcquireSampleRowsFunc *func,
                           BlockNumber * /* totalpages */)
{
    *func = parquetAcquireSampleRowsFunc;
    return true;
}

/*
 * parquetExplainForeignScan
 *      Additional explain information, namely row groups list.
 */
extern "C" void
parquetExplainForeignScan(ForeignScanState *node, ExplainState *es)
{
    List	   *fdw_private;
    ListCell   *lc, *lc2, *lc3;
    StringInfoData str;
    List       *filenames;
    List       *rowgroups_list;
    ReaderType  reader_type;

    initStringInfo(&str);

	fdw_private = ((ForeignScan *) node->ss.ps.plan)->fdw_private;
    filenames = (List *) linitial(fdw_private);
    reader_type = (ReaderType) intVal((Value *) list_nth(fdw_private, 5));
    rowgroups_list = (List *) llast(fdw_private);

    switch (reader_type)
    {
        case RT_TRIVIAL:
            ExplainPropertyText("Reader", "Trivial", es);
            return; /* no rowgroups list output required, just return here */
        case RT_SINGLE:
            ExplainPropertyText("Reader", "Single File", es);
            break;
        case RT_MULTI:
            ExplainPropertyText("Reader", "Multifile", es);
            break;
        case RT_MULTI_MERGE:
            ExplainPropertyText("Reader", "Multifile Merge", es);
            break;
        case RT_CACHING_MULTI_MERGE:
            ExplainPropertyText("Reader", "Caching Multifile Merge", es);
            break;
    }

    forboth(lc, filenames, lc2, rowgroups_list)
    {
        char   *filename = strVal((Value *) lfirst(lc));
        List   *rowgroups = (List *) lfirst(lc2);
        bool    is_first = true;

        /* Only print filename if there're more than one file */
        if (list_length(filenames) > 1)
        {
            appendStringInfoChar(&str, '\n');
            appendStringInfoSpaces(&str, (es->indent + 1) * 2);

#ifdef _GNU_SOURCE
        appendStringInfo(&str, "%s: ", basename(filename));
#else
        appendStringInfo(&str, "%s: ", basename(pstrdup(filename)));
#endif
        }

        foreach(lc3, rowgroups)
        {
            /*
             * As parquet-tools use 1 based indexing for row groups it's probably
             * a good idea to output row groups numbers in the same way.
             */
            int rowgroup = lfirst_int(lc3) + 1;

            if (is_first)
            {
                appendStringInfo(&str, "%i", rowgroup);
                is_first = false;
            }
            else
                appendStringInfo(&str, ", %i", rowgroup);
        }
    }

    ExplainPropertyText("Row groups", str.data, es);
}

/* Parallel query execution */

extern "C" bool
parquetIsForeignScanParallelSafe(PlannerInfo * /* root */,
                                 RelOptInfo *rel,
                                 RangeTblEntry * /* rte */)
{
    /* Use parallel execution only when statistics are collected */
    return (rel->tuples > 0);
}

extern "C" Size
parquetEstimateDSMForeignScan(ForeignScanState *node,
                              ParallelContext * /* pcxt */)
{
    ParquetFdwExecutionState   *festate;

    festate = (ParquetFdwExecutionState *) node->fdw_state;
    return festate->estimate_coord_size();
}

extern "C" void
parquetInitializeDSMForeignScan(ForeignScanState *node,
                                ParallelContext * pcxt,
                                void *coordinate)
{
    ParallelCoordinator        *coord = (ParallelCoordinator *) coordinate;
    ParquetFdwExecutionState   *festate;

    /*
    coord->i.s.next_rowgroup = 0;
    coord->i.s.next_reader = 0;
    SpinLockInit(&coord->lock);
    */
    festate = (ParquetFdwExecutionState *) node->fdw_state;
    festate->set_coordinator(coord);
    festate->init_coord();
}

extern "C" void
parquetReInitializeDSMForeignScan(ForeignScanState *node,
                                  ParallelContext * /* pcxt */,
                                  void * /* coordinate */)
{
    ParquetFdwExecutionState   *festate;

    festate = (ParquetFdwExecutionState *) node->fdw_state;
    festate->init_coord();
}

extern "C" void
parquetInitializeWorkerForeignScan(ForeignScanState *node,
                                   shm_toc * /* toc */,
                                   void *coordinate)
{
    ParallelCoordinator        *coord   = (ParallelCoordinator *) coordinate;
    ParquetFdwExecutionState   *festate;

    coord = new(coordinate) ParallelCoordinator;
    festate = (ParquetFdwExecutionState *) node->fdw_state;
    festate->set_coordinator(coord);
}

extern "C" void
parquetShutdownForeignScan(ForeignScanState * /* node */)
{
}

extern "C" List *
parquetImportForeignSchema(ImportForeignSchemaStmt *stmt, Oid /* serverOid */)
{
    struct dirent  *f;
    DIR            *d;
    List           *cmds = NIL;

    d = AllocateDir(stmt->remote_schema);
    if (!d)
    {
        int e = errno;

        elog(ERROR, "parquet_fdw: failed to open directory '%s': %s",
             stmt->remote_schema,
             strerror(e));
    }

    while ((f = readdir(d)) != NULL)
    {

        /* TODO: use lstat if d_type == DT_UNKNOWN */
        if (f->d_type == DT_REG)
        {
            ListCell   *lc;
            bool        skip = false;
            List       *fields;
            char       *filename = pstrdup(f->d_name);
            char       *path;
            char       *query;

            path = psprintf("%s/%s", stmt->remote_schema, filename);

            /* check that file extension is "parquet" */
            char *ext = strrchr(filename, '.');

            if (ext && strcmp(ext + 1, "parquet") != 0)
                continue;

            /*
             * Set terminal symbol to be able to run strcmp on filename
             * without file extension
             */
            *ext = '\0';

            foreach (lc, stmt->table_list)
            {
                RangeVar *rv = (RangeVar *) lfirst(lc);

                switch (stmt->list_type)
                {
                    case FDW_IMPORT_SCHEMA_LIMIT_TO:
                        if (strcmp(filename, rv->relname) != 0)
                        {
                            skip = true;
                            break;
                        }
                        break;
                    case FDW_IMPORT_SCHEMA_EXCEPT:
                        if (strcmp(filename, rv->relname) == 0)
                        {
                            skip = true;
                            break;
                        }
                        break;
                    default:
                        ;
                }
            }
            if (skip)
                continue;

            fields = extract_parquet_fields(path);
            query = create_foreign_table_query(filename, stmt->local_schema,
                                               stmt->server_name, &path, 1,
                                               fields, stmt->options);
            cmds = lappend(cmds, query);
        }

    }
    FreeDir(d);

    return cmds;
}

extern "C" Datum
parquet_fdw_validator_impl(PG_FUNCTION_ARGS)
{
    List       *options_list = untransformRelOptions(PG_GETARG_DATUM(0));
    Oid         catalog = PG_GETARG_OID(1);
    ListCell   *lc;
    bool        filename_provided = false;
    bool        func_provided = false;

    /* Only check table options */
    if (catalog != ForeignTableRelationId)
        PG_RETURN_VOID();

    foreach(lc, options_list)
    {
        DefElem    *def = (DefElem *) lfirst(lc);

        if (strcmp(def->defname, "filename") == 0)
        {
            char   *filename = pstrdup(defGetString(def));
            List   *filenames;
            ListCell *lc;

            filenames = parse_filenames_list(filename);

            foreach(lc, filenames)
            {
                struct stat stat_buf;
                char       *fn = strVal((Value *) lfirst(lc));

                if (stat(fn, &stat_buf) != 0)
                {
                    int e = errno;

                    ereport(ERROR,
                            (errcode(ERRCODE_FDW_INVALID_OPTION_NAME),
                             errmsg("parquet_fdw: %s ('%s')", strerror(e), fn)));
                }
            }
            pfree(filenames);
            pfree(filename);
            filename_provided = true;
        }
        else if (strcmp(def->defname, "files_func") == 0)
        {
            Oid     jsonboid = JSONBOID;
            List   *funcname = stringToQualifiedNameList(defGetString(def)); 
            Oid     funcoid;
            Oid     rettype;

            /*
             * Lookup the function with a single JSONB argument and fail
             * if there isn't one.
             */
            funcoid = LookupFuncName(funcname, 1, &jsonboid, false);
            if ((rettype = get_func_rettype(funcoid)) != TEXTARRAYOID)
            {
                elog(ERROR, "return type of '%s' is %s; expected text[]",
                     defGetString(def), format_type_be(rettype));
            }
            func_provided = true;
        }
        else if (strcmp(def->defname, "files_func_arg") == 0)
        {
            /* 
             * Try to convert the string value into JSONB to validate it is
             * properly formatted.
             */
            DirectFunctionCall1(jsonb_in, CStringGetDatum(defGetString(def)));
        }
        else if (strcmp(def->defname, "sorted") == 0)
            ;  /* do nothing */
        else if (strcmp(def->defname, "use_mmap") == 0)
        {
            /* Check that bool value is valid */
            (void) defGetBoolean(def);
        }
        else if (strcmp(def->defname, "use_threads") == 0)
        {
            /* Check that bool value is valid */
            (void) defGetBoolean(def);
        }
        else if (strcmp(def->defname, "max_open_files") == 0)
        {
            /* check that int value is valid */
            pg_atoi(defGetString(def), sizeof(int32), '\0');
        }
        else if (strcmp(def->defname, "files_in_order") == 0)
        {
            /* Check that bool value is valid */
			(void) defGetBoolean(def);
        }
        else
        {
            ereport(ERROR,
                    (errcode(ERRCODE_FDW_INVALID_OPTION_NAME),
                     errmsg("parquet_fdw: invalid option \"%s\"",
                            def->defname)));
        }
    }

    if (!filename_provided && !func_provided)
        elog(ERROR, "parquet_fdw: filename or function is required");

    PG_RETURN_VOID();
}

static List *
jsonb_to_options_list(Jsonb *options)
{
    List           *res = NIL;
	JsonbIterator  *it;
    JsonbValue      v;
    JsonbIteratorToken  type = WJB_DONE;

    if (!options)
        return NIL;

    if (!JsonContainerIsObject(&options->root))
        elog(ERROR, "options must be represented by a jsonb object");

    it = JsonbIteratorInit(&options->root);
    while ((type = JsonbIteratorNext(&it, &v, false)) != WJB_DONE)
    {
        switch (type)
        {
            case WJB_BEGIN_OBJECT:
            case WJB_END_OBJECT:
                break;
            case WJB_KEY:
                {
                    DefElem    *elem;
                    char       *key;
                    char       *val;

                    if (v.type != jbvString)
                        elog(ERROR, "expected a string key");
                    key = pnstrdup(v.val.string.val, v.val.string.len);

                    /* read value directly after key */
                    type = JsonbIteratorNext(&it, &v, false);
                    if (type != WJB_VALUE || v.type != jbvString)
                        elog(ERROR, "expected a string value");
                    val = pnstrdup(v.val.string.val, v.val.string.len);

                    elem = makeDefElem(key, (Node *) makeString(val), 0);
                    res = lappend(res, elem);

                    break;
                }
            default:
                elog(ERROR, "wrong options format");
        }
    }

    return res;
}

static List *
array_to_fields_list(ArrayType *attnames, ArrayType *atttypes)
{
    List   *res = NIL;
    Datum  *names;
    Datum  *types;
    bool   *nulls;
    int     nnames;
    int     ntypes;

    if (!attnames || !atttypes)
        elog(ERROR, "attnames and atttypes arrays must not be NULL");

    if (ARR_HASNULL(attnames))
        elog(ERROR, "attnames array must not contain NULLs");

    if (ARR_HASNULL(atttypes))
        elog(ERROR, "atttypes array must not contain NULLs");

    deconstruct_array(attnames, TEXTOID, -1, false, 'i', &names, &nulls, &nnames);
    deconstruct_array(atttypes, REGTYPEOID, 4, true, 'i', &types, &nulls, &ntypes);

    if (nnames != ntypes)
        elog(ERROR, "attnames and attypes arrays must have same length");

    for (int i = 0; i < nnames; ++i)
    {
        FieldInfo  *field = (FieldInfo *) palloc(sizeof(FieldInfo));
        char       *attname;
        attname = text_to_cstring(DatumGetTextP(names[i]));

        if (strlen(attname) >= NAMEDATALEN)
            elog(ERROR, "attribute name cannot be longer than %i", NAMEDATALEN - 1);

        strcpy(field->name, attname);
        field->oid = types[i];

        res = lappend(res, field);
    }

    return res;
}

static void
validate_import_args(const char *tablename, const char *servername, Oid funcoid)
{
    if (!tablename)
        elog(ERROR, "foreign table name is mandatory");

    if (!servername)
        elog(ERROR, "foreign server name is mandatory");

    if (!OidIsValid(funcoid))
        elog(ERROR, "function must be specified");
}

static void
import_parquet_internal(const char *tablename, const char *schemaname,
                        const char *servername, List *fields, Oid funcid,
                        Jsonb *arg, Jsonb *options) noexcept
{
    Datum       res;
    FmgrInfo    finfo;
    ArrayType  *arr;
    Oid         ret_type;
    List       *optlist;
    char       *query;

    validate_import_args(tablename, servername, funcid);

    if ((ret_type = get_func_rettype(funcid)) != TEXTARRAYOID)
    {
        elog(ERROR,
             "return type of '%s' function is %s; expected text[]",
             get_func_name(funcid), format_type_be(ret_type));
    }

    optlist = jsonb_to_options_list(options);

    /* Call the user provided function */
    fmgr_info(funcid, &finfo);
    res = FunctionCall1(&finfo, (Datum) arg);

    /*
     * In case function returns NULL the ERROR is thrown. So it's safe to
     * assume function returned something. Just for the sake of readability
     * I leave this condition
     */
    if (res != (Datum) 0)
    {
        Datum  *values;
        bool   *nulls;
        int     num;
        int     ret;

        arr = DatumGetArrayTypeP(res);
        deconstruct_array(arr, TEXTOID, -1, false, 'i', &values, &nulls, &num);

        if (num == 0)
        {
            elog(WARNING,
                 "'%s' function returned an empty array; foreign table wasn't created",
                 get_func_name(funcid));
            return;
        }

        /* Convert values to cstring array */
        char **paths = (char **) palloc(num * sizeof(char *));
        for (int i = 0; i < num; ++i)
        {
            if (nulls[i])
                elog(ERROR, "user function returned an array containing NULL value(s)");
            paths[i] = text_to_cstring(DatumGetTextP(values[i]));
        }

        /*
         * If attributes list is provided then use it. Otherwise get the list
         * from the first file provided by the user function. We trust the user
         * to provide a list of files with the same structure.
         */
        fields = fields ? fields : extract_parquet_fields(paths[0]);

        query = create_foreign_table_query(tablename, schemaname, servername,
                                           paths, num, fields, optlist);

        /* Execute query */
        if (SPI_connect() < 0)
            elog(ERROR, "parquet_fdw: SPI_connect failed");

        if ((ret = SPI_exec(query, 0)) != SPI_OK_UTILITY)
            elog(ERROR, "parquet_fdw: failed to create table '%s': %s",
                 tablename, SPI_result_code_string(ret));

        SPI_finish();
    }
}

extern "C"
{

PG_FUNCTION_INFO_V1(import_parquet);
Datum
import_parquet(PG_FUNCTION_ARGS)
{
    char       *tablename;
    char       *schemaname;
    char       *servername;
    Oid         funcid;
    Jsonb      *arg;
    Jsonb      *options;

    tablename = PG_ARGISNULL(0) ? NULL : text_to_cstring(PG_GETARG_TEXT_P(0));
    schemaname = PG_ARGISNULL(1) ? NULL : text_to_cstring(PG_GETARG_TEXT_P(1));
    servername = PG_ARGISNULL(2) ? NULL : text_to_cstring(PG_GETARG_TEXT_P(2));
    funcid = PG_ARGISNULL(3) ? InvalidOid : PG_GETARG_OID(3);
    arg = PG_ARGISNULL(4) ? NULL : PG_GETARG_JSONB_P(4);
    options = PG_ARGISNULL(5) ? NULL : PG_GETARG_JSONB_P(5);

    import_parquet_internal(tablename, schemaname, servername, NULL, funcid, arg, options);

    PG_RETURN_VOID();
}

PG_FUNCTION_INFO_V1(import_parquet_with_attrs);
Datum
import_parquet_with_attrs(PG_FUNCTION_ARGS)
{
    char       *tablename;
    char       *schemaname;
    char       *servername;
    ArrayType  *attnames;
    ArrayType  *atttypes;
    Oid         funcid;
    Jsonb      *arg;
    Jsonb      *options;
    List       *fields;

    tablename = PG_ARGISNULL(0) ? NULL : text_to_cstring(PG_GETARG_TEXT_P(0));
    schemaname = PG_ARGISNULL(1) ? NULL : text_to_cstring(PG_GETARG_TEXT_P(1));
    servername = PG_ARGISNULL(2) ? NULL : text_to_cstring(PG_GETARG_TEXT_P(2));
    attnames = PG_ARGISNULL(3) ? NULL : PG_GETARG_ARRAYTYPE_P(3);
    atttypes = PG_ARGISNULL(4) ? NULL : PG_GETARG_ARRAYTYPE_P(4);
    funcid = PG_ARGISNULL(5) ? InvalidOid : PG_GETARG_OID(5);
    arg = PG_ARGISNULL(6) ? NULL : PG_GETARG_JSONB_P(6);
    options = PG_ARGISNULL(7) ? NULL : PG_GETARG_JSONB_P(7);

    fields = array_to_fields_list(attnames, atttypes);

    import_parquet_internal(tablename, schemaname, servername, fields,
                            funcid, arg, options);

    PG_RETURN_VOID();
}

}<|MERGE_RESOLUTION|>--- conflicted
+++ resolved
@@ -319,7 +319,7 @@
 
         default:
             /* should not happen */
-            Assert(true);
+            Assert(false);
     }
 
     return true;
@@ -1103,7 +1103,10 @@
                                                     NULL,	/* no outer rel either */
                                                     NULL,	/* no extra plan */
                                                     (List *) fdw_private);
-	add_path(baserel, (Path *) foreign_path);
+    if (!enable_multifile && is_multi)
+        foreign_path->total_cost += disable_cost;
+
+    add_path(baserel, (Path *) foreign_path);
 
     if (fdw_private->type == RT_TRIVIAL)
         return;
@@ -1142,24 +1145,7 @@
         add_path(baserel, path);
     }
 
-<<<<<<< HEAD
-	foreign_path = (Path *) create_foreignscan_path(root, baserel,
-                                                    NULL,	/* default pathtarget */
-                                                    baserel->rows,
-                                                    startup_cost,
-                                                    total_cost,
-                                                    NULL,   /* no pathkeys */
-                                                    NULL,	/* no outer rel either */
-                                                    NULL,	/* no extra plan */
-                                                    (List *) fdw_private);
-    if (!enable_multifile && is_multi)
-        foreign_path->total_cost += disable_cost;
-
-    add_path(baserel, foreign_path);
-
     /* Parallel paths */
-=======
->>>>>>> 2a13f76f
     if (baserel->consider_parallel > 0)
     {
         ParquetFdwPlanState *private_parallel;
